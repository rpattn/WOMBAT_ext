# CHANGELOG

<<<<<<< HEAD
## Unreleased

### Features

- Multiple instances of a servicing equipment can be created with a list of the name
  and number of them in the following forms. This creates copies where the equipment's
  name is suffixed with a 1-indexed indication of which number it is, such as
  "Crew Transfer Vessel -1" through "Crew Transfer Vessel - 4" for the below example.

  ```yaml
  ...
  servicing_equipment:
    - - ctv.yaml
      - 4
    - [hlv.yaml, 2]
    - dsv.yaml
  ...
  ```

- WOMBAT configurations now allow for the embedding of servicing equipment, turbine,
  substation, cable, and port data within the main configuration. Now, the only files
  required outside the primary configuration YAML are the weather profile and layout.
  To utilize this update, data can be included in the following form:

  ```yaml
  servicing_equipment:
    - [7, ctv]
  ...  # Other configuration details
  vessels:
    ctv:
      ...  # Contents of library/corewind/vessels/ctv.yaml
  turbines:
    corewind_15MW:
      ...  # Contents of library/corewind/turbines/corewind_15MW.yaml
  substations:
    corewind_substation:
      ...  # Contents of library/corewind/substations/corewind_substation.yaml
  cables:
    corewind_array:
      ...  # Contents of library/corewind/cables/corewind_array.yaml
    corewind_export:
      ...  # Contents of library/corewind/cables/corewind_export.yaml
  ```

### Updates

- Adds a CI check for code linting (pre-commit) and for the documentation building.
- Updates the minimum Python version to 3.10.
- Basic tests added for the Simulation API
- The wind farm operation level calculation was moved to `wombat/utilities/utilities.py`
  so it can be reused when `Metrics` loads the operational data.
=======
## 0.9.8

- Fixes a major bug that previously removed the conversion from days to hours for the
  `Maintenance.frequency` parameter.
- Temporarily marks two servicing equipment as skipped so that the tests can be refactored
  to be less reliant on complex timing between servicing equipment.
>>>>>>> 58f500d6

## 0.9.7 (12 February 2025)

- Fixes a new bug where YAML is now sensitive to the implicit closing of files by using
  a context manager to open a YAML file and return the contents.
- Removes PyPI secret usage now that trusted publishing fails with redundant permissions.

## 0.9.6 (11 December 2024)

- Fixes a discrepancy where the wind farm vs turbine availability losses do not match. A slight difference in total availability will be noticeable as a result.

## 0.9.5 (6 August 2024)

- Fixes a bug that causes delayed mobilizations. The underlying cause was the lack of
  resetting the index column of `WombatEnvironment.weather` after filtering out rows
  that exist prior to the starting year of the simulation.
- The Polars minimum version was bumped to avoid a deprecation error with the previous
  index column generation method.

## 0.9.4 (1 July 2024)

- Adds support for Python 3.11 and 3.12.
- Adds the following capability and servicing equipment codes:
  - MCN for medium cranes, which should enable greater options for land-based wind.
  - VSG for vessel support groups, or any representation of multiple vessels used for a
    single operation.
- Updates Polars API usage to account for a series of deprecation and future warnings.
- Changes the metrics demonstration to use the COREWIND Morro Bay in situ example, and
  adds the availability plotting to the demonstration example.
- `RepairRequest.prior_operating_level` has been added to allow 100% reduction factor failures to correctly and consistently restore the operating level of a subassembly following a repair.
- Replaces the `valid_reduction` attrs validator with `validate_0_1_inclusive` to reuse the logic in multiple places without duplicating checking methods.
- Adds a `replacement` flag for interruption methods, so that a failure or replacement comment can be added as a cause for `simpy.process.interrupt`. This update allows the failure and maintenance processes to check if an interruption should cause the process to exit completely. Additionally, the forced exit ensures that processes can't persist after a replacement event when a process is recreated, which was happening in isolated cases.
- Fixes a bug in `RepairManager.purge_subassemble_requests()` where the pending tows are cleared regardless of whether or not the focal subassembly is the cause of the tow, leading to a simulation failure.
- Fixes a bug in `utilities/utilities.py:create_variable_from_string()` to operate in a way that is expected. The original method was removing all numerics, but only leading punctuation and numerics should be replaced, with any punctuation being replaced with an underscore.
- Adds additional inline comments for clarification on internal methods.
- Update README.md to be inline with current conda and Python standards.
- Fully adopts `functools.cache` now that older Python versions where
  `functools.lru_cache` was the available caching method.
- Fixes a Pandas `FutureWarning` by removing a now unnecessary piece of code in
  `wombat/core/post_processor.py:equipment_costs`

## v0.9.3 (15 February 2024)

- Reinstate the original time-based availability methodology, which is based on all
  turbines, not the wind farm total.
- Replace the `black` formatter with `ruff`.
- Adopt `pyupgrade` to ensure modern Python language usage.
- Add the NumPy 2.0 integration tool to Ruff.

## v0.9.2 (13 November 2023)

### General

- Adds the PowerPoint file used in the NAWEA/WindTech 2023 Workshop.
- Updates all coming soon links and typos.

### Bug Fixes

- Fixes an edge-case introduced in v0.9.1 where traveling during a crew transfer process is able to occur after the end of the simulation period.
- The documentation has been completely converted to a Jupyter Book paradigm due to a build issue found in the GitHub Actions.

## v0.9.1 (27 October 2023)

- Removes the pre-public release analysis data and results, located at`library/original-outdated`, from the repository, but can be found in all releases prior to v0.9. This is being done to manage the package size and ensure it can be published to PyPI.

## v0.9 (27 October 2023)

### Bug Fixes

- Repairs that had a weather delay extended repairs past the end of the shift now properly extend the repair into future shifts instead of completing early. This has a small negative impact on availability because that means some repairs can take longer than they had originally.
- Traveling to a system for a repair where the timing extends beyond the end of the shift, but into the next shift, is now registered as a shift delay just like travel weather delays that extend beyond the end of the current shift but before the start of the next shift. This has a small positive impact on availability because a turbine or cable may not start being repaired until weather is more consistently clear, rather than starting it and extending it for many shifts.
- `Windfarm.cable()` now correctly identifies 2 and 3 length cable naming conventions to differentiate which version of the cable id is being retrieved.
- An edge case where events occurred just after the end of a simulation has been resolved by checking the datetime stamp of that event and not adding any action log to the simulation that is after the `WombatEnvironment.end_datetime`.
- A bug in how the total wind farm operating level was calculated is updated to account for substation downtime, rather than using a sum of all turbine values.
- `Metrics.time_based_availability` and `Metrics.production_based_availability` have been updated to use to take advantage of the above fix. Similarly, the time-based availability skews higher now, as is expected when taking into account all availability greater than 0, and the energy-based availability drops moderately as a result of accounting for the substation downtime.

### General Updates

- `Metrics.equipment_labor_cost_breakdowns` now has a `by_equipment` boolean flag, so that the labor and equipment costs can be broken down by category and equipment. Additionally, `total_hours` has been added to the results, resulting in fewer computed metrics across the same set of breakdowns.
- "request canceled" and "complete" are now updated in the logging to directly state if it's a "repair" or "maintenance" task that was completed or canceled to ensure consistency across the logging messages. As a result, `Metrics.task_completion_rate()` can now correctly differentiate between the completed tasks effectively.
- The use of unique naming for the servicing equipment is now enforced to ensure that there is no overlap and potential confusion in the model.
- New, experimental plotting functionality has been added via `wombat.utilities.plot`.
  - `plot_farm_layout` plots the graph layout of the farm. Note that this will not work if realistic lat/lon pairs have not been provided in the layout CSV.
  - `plot_farm_availability` plots a line chart of the monthly overall windfarm availability. Additional toggles allow for the plotting of individual turbines in the background and/or a 95% confidence interval band around the farm's availability
  - `plot_detailed_availability` plots a heatmap of the hourly turbine and farm operational levels to help in debugging simulations where availability may be running suspiciously low (i.e., a turbine might have shut down or a cable failure didn't get repaired within a reasonable time frame).
- `Simulation.service_equipment` is now a dictionary to provide clear access to the servicing equipment details.
- `Simulation.from_config()` requires both a library input and a file name input for the configuration after deprecating the `library` field from the configuration requirements due to it being cumbersome
- `Metrics.opex()` provides the opex output by category if `by_category` is set to be `True`

### Methodology Updates

- Subassemblies and cables are now able to resample their next times to failure for all maintenance and failure activities, so that replacement events reset the timing for failures across the board.
- Systems are no longer interrupted once the servicing equipment addressing a repair or maintenance task is dispatched, and instead are interrupted just before the crew is transferred to begin repair, maintenance, or unmooring. This has a small net positive increase in the availability for short travel distances, but can vary if the travel time is more than a few hours (i.e., large distance to port, slow travel due to weather, & etc.)
- When a tow to port repair is in the queue, no other repairs or maintenance activities will occur for that turbine until it's brought into port for repairs.

### Deprecations

- The original library structure has been fully deprecated, please see the Reference/How To example for more details on converting data that has not yet been updated.
- All PySAM functionality has been deprecated as it's no longer relevant to this work.
- The `Simulation.config` no longer requires the `library` field to reduce conflicts with sharing data between users.

## v0.8.1 (28 August 2023)

- Fixes a bug where servicing equipment waiting for the next operational period at the end of a simulation get stuck in an infinite loop because the timeout is set for just prior to the end of the simulation, and not just after the end of the simulation's maximum run time.

## v0.8.0 (16 August 2023)

### Bug Fixes

- Most of the `# type: ignore` comments have been removed, or the past errors have been resolved
- Failure and maintenance logic in the `Cable` and `Subassembly` models have been wrapped in `if`/`else` blocks to ensure previously unreachable code still can't be reached under limited conditions
- Fixes a bug in where the mobilization duration is logged. Previously, the mobilization duration was logged upon completion, but now is logged while during the actual mobilizing, with costs still being logged upon completion.
- Fixes an uncommon error where repairs are made twice causing the simulation to fail. This was caused by a control mismatch in the unscheduled repair process, and was fixed by better tracking and controlling when a repair moves from "pending" (submitted), to "processing" (handed off to the servicing equipment for repair or to the port for a tow-to-port repair cycle), to "completed" (the repair is registered as complete). Additionally, the servicing equipment no longer relies on receiving the first repair from the repair manager on dispatch, and follows the same `get_next_request()` logic that will occur following the initial dispatch and repair.
- Fixes an error where a repair has `replacement=True` and `operation_reduction` < 1 both resets the `operating_level` back to 1 and readjusts for the `operation_reduction`, which can cause `operating_level` > 100%
- `ServiceEquipment.crew_transfer()` uses a while loop in place of an `if` with recursion strategy to handle unsafe transfer conditions to continuously wait until the next shift's available window.

### Features

- Adds a `non_stop_shift` attribute to `ServiceEquipmentData`, `UnscheduledServiceEquipmentData`, `ScheduledServiceEquipmentData`, and `PortConfig` that is set in the post-initialization hook or through `DateLimitsMixin._set_environment_shift()` to ensure it is updated appropriately. Additionally, all checks for a 24 hour shift now check for the `non_stop_shift` attribute.
- `Metrics.emissions()` has been added to the list of available metrics to calculate the emissions from idling at port or sea, tranisiting, and maneuvering. Co-authored by and inspired by analysis work from @hemezz.
- `Simulation` now accepts a `random_seed` or `random_generator` variable to seed the random number generators for Weibull failure timeouts and wait timing between event completions. Setting the `random_seed` to the same value from one simulation to the next will net the same results between different simulations, whereas the `random_generator` can be used to use the same generator for a batch of simulations.

### General

- All `assert` statements are now only called when type checking is performed
- Replaces all `.get(lamda x: x == request)` with a 10x faster `.get(lambda x: x is request)` to more efficiently filter out the desired event to be removed from the repair manager and port repair management.
- `WombatEnvironment.weather` is now a Polars DataFrame to improve efficiency and indexing bottlenecks introduced in Pandas 2.0.
- All subassembly cable files are read in once, and stored in a dictionary to provide a modest speed up for the simulation initialization.

## v0.7.1 (4 May 2023)

- Features
  - `Metrics.process_times()` now includes the time_to_start, representing the time between when a request is submitted, and when the repairs officially start.
  - Expand the acceptable date formats for the weather profiles to allow for year-first.

## v0.7.0 (3 May 2023)

- Replace Flake8 and Pylint in the pre-commit workflow with ruff, and fix/ignore the resulting errors as appropriate
- Features:
  - Weather data now has the ability to contain more than just the required "windspeed" and "waveheight" columns. This will allow for easier expansion of the weather model in the future, and increase compatibility with other NREL techno economic modeling frameworks.
- Bug fixes:
  - Maintenance and failure simulation process interruptions were occuring prior to starting the process timing, and causing simulation failures.
  - Duplicated parameters were being processed in `WombatEnvironment.log_action` stemming from improper handling of varying parameters in some of the more complex control flow logic in *in situ* repairs.
  - Another edge case of negative delays during crew transfers where there is insufficient time remaining in the shift after account for weather, so the method was called recursively, but not exiting the original loop.
  - `Port` management of *in situ* and tow-to-port capable tugboats wasn't properly accounting for tugboats of varying capabilities, and assuming all tugboats could do both. The vessel management and repair processing were out of sync causing duplicated turbine servicing/towing.
  - `RepairManager` has consolidated the dispatching of servicing equipment to be the following categories instead of the previously complex logic:
    - If a request is a tow-to-port category, have the port initiate the process
    - If the dispatching thresholds are met, then have the port initiate a repair for port-based servicing equipment, otherwise the repair manager will dispatch the appropriate servicing equipment.
  - `ServiceEquipment.weather_delay()` no longer silently processes a second weather delay.
  - Intra-site travel is now correctly logging the distance and duration of traveling between systems at the site by moving the location setting logic out of `crew_transfer` method and being entirely maintained within, or next to, the `travel` method of `ServiceEquipment`.
  - `RepairManager` now properly waits to dispatch servicing equipment until they are no longer under service from another servicing equipment unit.
  - Servicing equipment are no longer simultaneously dispatched from both the `Port` and `RepairManager` causing simulations to potentially error out when the `System.servicing` or `Cable.servicing` statuses are overridden by the second-in-line servicing equipment. This was resolved by the port waiting for the turbine, a tugboat, and a spot at port to become available, then immediately halting the turbine, and starting the tow-in logic.
  - Missing `ServiceEquipment.dispatched` status updates have been amended, so no matter the operation, a piece of servicing equipment should be set to `dispatched = True` until the crew is back and repair is completed.
  - To avoid multiple dispatches to a single turbine, cable, or substation, or multiple dispatches of a single vessel/onsite equipment, a random timeout between 0 and 30 seconds (in simulation time) is processed, then a status double-checking occurs.
  - `Metrics.process_times()` now includes the "N" column to indicate the number of processes that fall into each category.

## v0.6.2 (3 February 2023)
- Warnings from Pandas `.groupby()` calls have been silenced by shifting the column filtering to before the groupby method call.
- Fixed the towing to port logging message, and subsequent `Metrics.number_of_tows()` search criteria to correctly calculate the number of tows in each direction.
- Fixes a bug in the crew transfer logic where the travel time back to port is longer than the weather delay itself, and a negative time delay is incorrectly attempted to be processed.

## v0.6.1 (31 January 2023)
- A hot fix for the code comparison data not being found when installing from PyPI, which was caused by missing `__init__.py` files in the reconfigured library structure.
## v0.6.0 (10 January 2023)

In v0.6, due to a series of bug fixes, logic improvements, and feature additions (all described below), users can expect mild to significant shifts in their results. These shifts, while startling, move WOMBAT towards more accurate results now that servicing equipment can't be dispatched multiple times in a row, statuses can't be reset without failure. Additionally, in our validation cases this has led to an average speedup of 71%, or 3.5x faster run times.
### New and Updated Features

- Environmental and logistics considerations via prohibited operations periods and speed reduction periods.
  - All periods can be set for each servicing equipment, or across the board when set at the environment level
  - For ports, the same logic applies where the environment can set the port variables and the port can set its associated tugboats' variables
  - When a setting is defined in multiple locations, the more conservative restriction is applied
  - Variables `non_operational_start`, `non_operational_end` create the annualized period where operations are prohibited, resulting in the creation of the array `non_operational_dates` and set `non_operational_dates_set`.
  - Variables `reduced_speed_start`, `reduced_speed_end` create the annualized period where the maximum speed, `reduced_speed`, for all operations is imposed, resulting in the creation of the array `reduced_speed_dates` and set `reduced_speed_dates_set`.
- Export Cables
  - Models the export cabling system as a single cable between the substation and the interconnection point or as a connection between multiple substations. For multiple connected substations, the model assumes they are independent systems.
  - Adds support for "type" in the wind farm layout CSV file, which should be filled with either "substation" or "turbine". This column supports multi-substation farms so that accurate plots and connections can be made. For instance, multiple connected substations, can now be accurately rendered and modeled in the farm.
  - Adds support for "upstream_cable_name" in the wind farm layout CSV file, to provide an individualized name to a cable in place of using the name field in the cable settings file for all similar cables.
- New library structure that mirrors ORBIT (see below diagram)! In v0.7, the original library structure will be officially deprecated in favor of the below, and during the v0.6 lifecycle a warning will be raised to instruct users where to place and structure folders going forward.
  ```
  <library>
    ├── project
      ├── config       <- Project-level configuration files
      ├── port         <- Port configuration files
      ├── plant        <- Wind farm layout files
    ├── cables         <- Export and Array cable configuration files
    ├── substructures  <- Substructure configuration files
    ├── turbines       <- Turbine configuration and power curve files
    ├── vessels        <- Land-based and offshore servicing equipment configuration files
    ├── weather        <- Weather profiles
    ├── results        <- The analysis log files and any saved output data
  ```
  - Adds `create_library_structure` to `wombat.core.library` so that users can create the appropriate folder structure for a new project without having to manually create each and every folder.
- ``Maintenance.operation_reduction`` has been enabled to better resemble the effect of unaddressed maintenance.
- ``Failure`` now has a boolean flag for ``replacement`` to indicate if a replacement is required, which allows for operational shutdowns without necessitating a full replacement of the subassembly. Additionally, this flag enables a replacement event for non-shutdown failures.

### General Improvements

- Bump Python versioning requirements to 3.8+
- Add PyArrow dependency for fasting save/load processes for CSV reading and writing
- Convert boolean operational statuses for `System`, `Subassembly`, `Cable`, and `ServiceEquipment` to SimPy events for more efficient processing and accurate delays for restarting
- Fix numerous bugs in the repair logic introduced by the use of boolean checks and status switches, which also improve simulation performance. These issues were primarily caused by erroneously resetting the status, but with the new event setting and `.succeed()` logic to clear an operation, the previously incorrect resetting is much harder to do.
- Continue to improve the performance of low-level simulation operations to realize further improvements in memory usage and simulation performance
- Logging is now based on directly writing to CSV in place of the `logging`-based infrastructure
  - All underlying infrastructure withing the simulation have also been updated to accommodate the different file types, which allows for more direct interaction at the end of the simulation and enables PyArrow CSV read/write
  - This enables:
    - deprecation warnings to be passed directly to the terminal/notebook without interfering with the file handling
    - reasonable speedups to simulation times by not having additional overhead from the logging and buffering
- `Metrics.process_times()` has been converted to efficient pandas code for fast computation.
- The Metrics example usage documentation page has been rewritten and reformatted to provide more helpful information to users
- `Metrics` methods now accurately account for the effect of substation operating reductions on upstream turbines so that each substation's subgraph multiplies the turbine operating capacity by the substation operating capacity.
- Fixes a bug in the `RepairManager.get_next_highest_severity_request()` where requests aren't processed in first in, first out order with a severity level priority.
- Remove duplicated logic in the ``Subassembly`` and ``Cable`` maintenance and failure modeling ensuring that repetitive logic is identical between scenarios.

## 0.5.1 (22 July 2022)

- Updates to use the most recent pandas API/recommendations, which fixes numerous warnings in the `Metrics` class
- Fixes inconsistency in returning floats vs `DataFrame`s in the `Metrics` class
- Updates the examples to work with the returned `DataFrame` values, and adds warnings about the change in usage
- Updates the documentation configuration to be compatible with the latest sphinx book theme API usage
- Adds a potential fix to an occasional issue where the logging files can't be deleted using `WombatEnvironment.cleanup_log_files()` because the file is still considered to be in use

## 0.5.0 (30 June 2022)

- Adds capabilities: "TOW" and "AHV" for tugboat/towing equipment and anchor-handling vessels
- Adds a tow-to-port strategy that is activated for repairs with the "TOW" capability in the servicing
- Adds a `Port` class to handle the tow-to-port class and tugboat-based service requests
- Allows for any name to define the subassemblies of a turbine or substation to enable users to use the naming conventions they are most familiar with or most meaningful for their own work
- Minor bug fixes in the `Metrics` class to improve stability, improve code reuse, and documentation\
- Adds nearly all documentation updates from PR #39 as a result of an internal code review, but makes the changes in the source files that generate the example notebooks, so is not a direct merge
- Adds an annual fee to `PortConfig.annual_fee` that gets applied monthly, though is not included in any metrics yet.
- Adds `UnscheduledServiceEquipmentData.tow_speed` to differentiate between towing speeds and traveling speeds required between port and site, and implements the towing speed application appropriately
- Adds a `location` flag to the events logging infrastructure and implements its usage across the simulation architecture
- Creates the metric `Metrics.number_of_tows` to track the number of tows and provides breakdowns as needed
- Creates the metric `Metrics.vessel_crew_hours_at_sea` to track the number of vessel or crew hours at sea
- Creates the metric `Metrics.port_fees` to calculate any port fees associated with a project
- Creates the metric `Metrics.opex` to calculate a project's operational expenditures
- Creates the metric `Metrics.NPV` to calculate a project's net present value
- Modifies `Metrics.project_fixed_costs` to have more time resolutions to align with the OpEx calculation options
- Fixes some results formatting inconsistencies in the `Metrics` class

## 0.4.1 (2022-March-8)

- Adds code diagrams to demonstrate how the various components connect
- Updates the documentation to be better in line with the current state of the software
- Fixes a bug that allowed the x_metrics_inputs.yaml file to persist after the cleanup method is called.
- Updates the provided library content structure to account for future updates

## 0.4.0 (2022-February-4)

- Testing now included!
- `pathlib.Path` is used in place of `os` throughout for easier to read file maneuvering.
- `attrs.define` and `attrs.field` have been adopted in place of `attr.s` and `attr.ib`, respectively.
- Typing style is updated for future python type annotations as, e.g., `Union[List[str], str]` ->
  `list[str] | str`.
- Unused imports have been further cleaned up.
- Better caching of commonly computed values for faster simulations
- Simulation metrics are now able to be saved for later reloading and use.
- Minor documentation updates, mostly in the examples section for changed API usage.
- Validation cases have been re-run for the most up-to-date version.

- `wombat.windfarm.system.System` no longer requires every subassembly model to be
  defined for increased flexibility and ease of definition of turbine simulations

- `wombat.utilities.hours_until_future_hour()` correctly moves to the expected hour in the future,
  regardless of the number of days that are added.
- The IEA Task 26 validation cabling vessel was renamed from "cabling.yaml" to "cabling_scheduled.yaml"
  for consistent naming conventions.
- Improved error messages throughout.

- `wombat.core.simulation_api.Simulation` no longer accepts `name` as an input, and reads it
  directly from the configuration.
- `wombat.core.simulation_api.Simulation.run` now has a `create_metrics` flag that defaults to `True`
  to indicate if the metrics suite should be created, so that `False` can be used if numerous
  analyses will be run and post-processed after the fact.
- `wombat.core.simulation_api.Simulation.save_metrics_inputs` added to allow for saving
  the elements required to recreate a `Metrics` object at a later point in time.

- `wombat.core.environment.WombatEnvironment.workday_start` and
  `wombat.core.environment.WombatEnvironment.workday_end` are better validated for edge cases.
- `wombat.core.environment.WombatEnvironment._weather_setup` validates the start and end points
  against the provided weather profile and against each other to ensure they are valid boundaries.
- `wombat.core.environment.WombatEnvironment.cleanup_log_files` will only try to delete files that actually
  exist to avoid unexpected simulation failures at the last step.
- `wombat.core.environment.WombatEnvironment.date_ix` accepts `datetime.datetime` and `datetime.date` inputs to
  avoid unnecesary errors or manipulations in a simulation.
- `wombat.core.environment.WombatEnvironment.log_action` now only accepts numeric inputs for
  `system_ol` and `part_ol`.
- `wombat.core.environment.WombatEnvironment.weather_forecast` now rounds the starting time down to
  include the current hour, which fixes a bug in some edge cases where a crew transfer at the end
  of the shift gets stuck and has to wait until the next shift despite ample time to transfer.
- `wombat.core.environment.WombatEnvironment.is_workshift` correctly accounts for around the clock
  shifts.

- `wombat.core.data_classes.annual_date_range` now uses `numpy.hstack` to construct 1-D
  multiple year date ranges to ensure there is no nesting of data.

- `wombat.core.repair_management.RepairManager.submit_request` will only attempt to deploy servicing
  equipment for strategies that have been initialized to reduce unnecessarily running code.
- `wombat.core.repair_management.RepairManager.get_request_by_turbine` was renamed to
  `wombat.core.repair_management.RepairManager.get_request_by_system` to explicitly include substations.
  to remove repeated calculations and checks.
- `wombat.core.repair_management.RepairManager.get_request_by_severity` request checking was optimized
  to remove repeated calculations and checks.
- `wombat.core.repair_management.RepairManager.purge_subassembly_requests` no longer prematurely exits
  the loop to purge unnecessary requests from the logs in case of a replacement being required.
  Additionally, an `exclude` parameter has been added for niche use cases where all but a couple
  of requests will need to be removed.

- `wombat.core.service_equipment.ServiceEquipment` has more attributes for tracking its location
  throughout a simulation.
- `wombat.core.service_equipment.ServiceEquipment.find_uninterrupted_weather_window` now rounds
  float inputs up to the nearest whole number to ensure the proper length window is retrieved.
- `wombat.core.service_equipment.ServiceEquipment.find_interrupted_weather_window` uses `math.ceil`
  in place of `np.ceil().astype(int)` for strictly python data types in computation.
- `wombat.core.service_equipment.ServiceEquipment.travel` consistently resets the location attributes
  when moving between site and port to fix bugs in the end location.
- `wombat.core.service_equipment.ServiceEquipment.crew_transfer` now indicates when the crew is
  actually being transferred, and updates the equipment's location post-transfer. Additionally, the
  travel time in delays is now accounted for, so the actually elapsed time is accounted for in
  processing weather delays. A bug in processing weather delays is fixed and uses the correct `SimPy`
  timeout call so that the simulation does not get stuck due to improper calling.
- `wombat.core.service_equipment.ServiceEquipment.process_repair` adds a safety window to account
  for the crew having enough time to safely transfer back to the equipment. This logic is likely
  not entirely fixed, but is sufficiently fixed for the time being.
- `wombat.core.service_equipment.ServiceEquipment.process_repair`:
  - fixes a bug in the hours to process calculation by reconfiguring the control flow for both
    simplicity and accuracy.
  - Additionally, the equipment will travel back to port if the work shift is over, so the equipment
    does not skip steps the repair logic.
  - Weather delays will also not be processed if the actual repair is finished, and will be moved to
    the crew transfer step.
  - The hours required vs hours available is reset for equipment that have around the clock shifts,
    so the timing is not arbitrarily capped, which also reduces the number of steps in the simulation.
  - The work shift indicator check now accounts for the equipment's specific work shift settings, and
    not the environment's to ensure the proper operating parameters are used.
  - The control flow for if there isn't enough time to perform the repair is updated to accurately
    account for when and where the equipment needs to travel
  - Cables are no longer retrieved through system and causing an error when processing their repairs.
- `wombat.core.service_equipment.ServiceEquipment._calculate_intra_site_time` now accounts for a
  speed of 0 km/hr so that function will not error out when there is a travel distance, but no speed.
- `wombat.core.service_equipment.ServiceEquipment.run_scheduled` now sets the `onsite` variable
  for equipment that are always on site for more consistent handling of the onsite attribute.
- `wombat.core.service_equipment.ServiceEquipment.wait_until_next_operational_period` now resets
  the equipment's location attributes so its location can't incorrectly persist from the last step.
- `wombat.core.service_equipment.ServiceEquipment.register_repair_with_subassembly` correctly
  retrieves the cable information for upstream cables to be reset.

- `wombat.core.post_processor.Metrics.service_equipment_utilization` has a new methodolgy that uses the
  actual number of days in operation instead of a backwards computation that consistently and
  accurately accounts for the days where the servicing equipment is in operation. Additionally, the
  filtering is updated to match the filter for total days, which also improves accuracy of results.
- `wombat.core.post_processor.Metrics.from_simulation_outputs` classmethod was added to easily load
  simulation data for after-the-fact analyses.

- `wombat.windfarm.Windfarm` operations logging message generation routines were optimized.
- `wombat.windfarm.Windfarm.system` was created in place of `wombat.windfarm.Windfarm.node_system`
  as a convenience method for grabbing the `System` object from the windfarm graph layout.
- `wombat.windfarm.Windfarm.cable` was created to replicate the `system` method for cable objects.
- `wombat.windfarm.Windfarm`, `wombat.windfarm.system.cable.Cable`, and
  `wombat.windfarm.system.system.System` all have an operating level property that is the current
  operating level and one that does not account for if a system is being serviced, and therefore
  registered as non-operational. This fixes a bug in the dispatching of unscheduled service equipment
  when a repair request is submitted while a repair is occurring that drops the operating level below
  the strategy threshold. In the dispatching check we now are able to consider the operating level
  before a system was shut down for repairs and avoid improper dispatching.

- `wombat.windfarm.system.cable.Cable` now takes `end_node` in place of `upstream_nodes` to simplify
  the initialization process and be more explicit about the starting and ending points on the cable.
- `wombat.windfarm.system.cable.Cable.interrupt_subassembly_processes` is now `interrupt_processes`
  and only interrupts the cable's own maintenance and failure simulation processes.
- `wombat.windfarm.system.cable.Cable.interrupt_all_subassembly_processes` wraps `interrupt_processes`
  to ensure similar functionality between system and subassembly methods for use in the simulations.
- `wombat.windfarm.system.cable.Cable` logging now properly records itself as the target of repairs
  and maintenance tasks instead of its starting node.
- `wombat.windfarm.system.cable.Cable.upstream_nodes` has been updated to be in the correct order
  the nodes sit on the string

- `wombat.windfarm.system.subassembly.Subassembly.interrupt_subassembly_processes` is now
  `interrupt_processes` and only interrupts the cable's own maintenance and failure simulation processes.
- `wombat.windfarm.system.system.System.interrupt_all_subassembly_processes` was added so that
  subassemblies are no longer directly interacting with each other, and the interruptions are caused
  by the system's themselves.
- `wombat.windfarm.system.system.System.log_action` no returns the `Subassembly.id` instead of the
  `__repr__` for the object to create a legible log.


## 0.3.5 (2021-December-9)

- Downtime-based and requests-based unscheduled maintenance models have been added to
  servicing equipment.
- `Windfarm.current_availability` is able to account for multiple substations and is now
  an accurate calculation of the operating level across the windfarm.
- `Simulation.from_inputs()` is replaced by `Simulation.from_config()` to be more
  straightforward for users.
- `ServiceCrew` has been added for expansion to multiple crews.
- Servicing equipment now have separate `travel` and `crew_transfer`, `weather_delay`,
  and `repair` functions to more realistically simulate the separate processes involved.
- The windfarm now has a distance matrix to calculate the distance between any two
  systems onsite, for instance, substation to cable, cable to turbine, etc.
- Bug fix in the task completion rate metric.
- `WombatEnvironment.log_action()` enforces the use of keyword arguments with only 3
  required inputs.
- `WombatEnvironment.weather_forecast()` outputs now include the datetime index.
- If no PySAM settings are provided, the `financial_model` will be set to `None` with a
  `NotImplementedError` being raised for any attempted usage of the PySAM powered
  functionality.
- Fix bugs in `Maintenance` and `Failure` initialization.
- Fix bugs in operating level accounting from recent updates.
- Update the Unicode typing in all docstrings.
- Update the documentation to account for all the recent changes, including adding a new
  demonstration notebook for the 3 new strategies.

## 0.3.1 (2021-March-2)

- Updated the `simulation/` folder to be a single-level `core/` directory.
- Updates the order of the keyword arguments for `WombatEnvironment.log_action()`, and makes all arguments keyword-only arguments.<|MERGE_RESOLUTION|>--- conflicted
+++ resolved
@@ -1,6 +1,12 @@
 # CHANGELOG
 
-<<<<<<< HEAD
+## 0.9.8
+
+- Fixes a major bug that previously removed the conversion from days to hours for the
+  `Maintenance.frequency` parameter.
+- Temporarily marks two servicing equipment as skipped so that the tests can be refactored
+  to be less reliant on complex timing between servicing equipment.
+
 ## Unreleased
 
 ### Features
@@ -52,14 +58,6 @@
 - Basic tests added for the Simulation API
 - The wind farm operation level calculation was moved to `wombat/utilities/utilities.py`
   so it can be reused when `Metrics` loads the operational data.
-=======
-## 0.9.8
-
-- Fixes a major bug that previously removed the conversion from days to hours for the
-  `Maintenance.frequency` parameter.
-- Temporarily marks two servicing equipment as skipped so that the tests can be refactored
-  to be less reliant on complex timing between servicing equipment.
->>>>>>> 58f500d6
 
 ## 0.9.7 (12 February 2025)
 
