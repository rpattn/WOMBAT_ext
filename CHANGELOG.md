--- conflicted
+++ resolved
@@ -1,6 +1,5 @@
 # CHANGELOG
 
-<<<<<<< HEAD
 ## Unreleased
 
 ## New Features
@@ -14,7 +13,7 @@
 - `Metrics.component_costs` has been refactored, and now includes two additional breakdowns:
   - `by_task`: toggles the inclusion of the individual repair and maintenance tasks.
   - `include_travel`: tooggles the inclusion of intrasite and port-to-site travel.
-=======
+
 ## v0.10.4 (12 May 2025)
 
 - Fix a bug where tow-to-port strategies can result in vessels being dispatched and
@@ -24,7 +23,6 @@
 - Update an end of simulation timing check to ensure compatibility with PolaRS and
   Python datetime stamps that causes the simulation to fail when an action cannot
   be completed before the end of the simulation.
->>>>>>> 3017f0fe
 
 ## v0.10.3 (24 April 2025)
 
