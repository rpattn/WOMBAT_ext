"""The package setup for installations."""

from __future__ import annotations

import codecs
from pathlib import Path

from setuptools import setup, find_packages


def read(relative_path: Path | str) -> str:
    """Reads the `relative_path` file."""
    here = Path(__file__).resolve().parent
    with codecs.open(here / relative_path, "r") as fp:
        return fp.read()


def get_version(relative_path: Path | str) -> str:
    """Retreives the version number."""
    for line in read(relative_path).splitlines():
        if line.startswith("__version__"):
            delim = '"' if '"' in line else "'"
            return line.split(delim)[1]
    else:
        raise RuntimeError("Unable to find version string.")


with open("README.rst", "r") as fh:
    long_description = fh.read()

name = "wombat"
description = "Windfarm operations and maintenance cost-benefit analysis tool"

# Requirements
REQUIRED = [
    "attrs>=21",
    "numpy>=1.21",
    "scipy",
    "pandas",
    "pyarrow",
    "jupyterlab",
    "simpy>=4.0.1",
    "pyyaml",
    "geopy",
    "networkx",
    "matplotlib>=3.3",
    "nrel-pysam",
    # required for pre-commit CI
<<<<<<< HEAD
    "types-attrs>=19",
    "types-PyYAML>=6",
=======
    "types-attrs",
    "types-PyYAML",
>>>>>>> 1a7b88aa
]
DEVELOPER = [
    "pre-commit",
    "pylint",
    "flake8",
    "flake8-docstrings",
    "black",
    "isort",
    "pytest",
    "pytest-cov",
    "pytest-xdist",
    "mypy",
]
DOCUMENTATION = [
    "sphinx",
    "myst-nb",
    "myst-parser",
    "sphinx-panels",
    "sphinx-book-theme",
    "sphinxcontrib-spelling",
    "linkify-it-py",
    "sphinxcontrib-bibtex",
]
extra_package_requirements = {
    "dev": DEVELOPER,
    "docs": DOCUMENTATION,
    "all": DEVELOPER + DOCUMENTATION,
}


setup(
    name=name,
    author="Rob Hammond",
    author_email="rob.hammond@nrel.gov",
    version=get_version(Path("wombat") / "__init__.py"),
    description=description,
    long_description=long_description,
    project_urls={
        "Source": "https://github.com/WISDEM/WOMBAT",
        "Documentation": "https://wisdem.github.io/WOMBAT/",
    },
    classifiers=[
        # TODO: https://pypi.org/classifiers
        "Development Status :: 4 - Beta",
        "Intended Audience :: Developers",
        "Intended Audience :: Science/Research",
        "Intended Audience :: Other Audience",
        "License :: OSI Approved :: Apache Software License",
        "Natural Language :: English",
        "Operating System :: OS Independent",
        "Programming Language :: Python",
        "Programming Language :: Python :: 3 :: Only",
        "Programming Language :: Python :: 3.8",
        "Programming Language :: Python :: 3.9",
        "Programming Language :: Python :: 3.10",
        "Topics :: Scientific/Engineering",
        "Topics :: Software Development :: Libraries :: Python Modules",
        "Typing :: Typed",
    ],
    packages=find_packages(exclude=["*.tests", "*.tests.*", "tests.*", "tests"]),
    include_package_data=True,
<<<<<<< HEAD
    package_data={"": ["*.yaml", "*.csv"]},
    install_requires=REQUIRED,
    python_requires=">=3.7",
=======
    package_data={"": ["*.yaml", "*.yml", "*.csv"]},
    install_requires=REQUIRED,
    python_requires=">=3.8",
>>>>>>> 1a7b88aa
    extras_require=extra_package_requirements,
    test_suite="pytest",
    tests_require=["pytest", "pytest-xdist", "pytest-cov"],
)<|MERGE_RESOLUTION|>--- conflicted
+++ resolved
@@ -46,13 +46,8 @@
     "matplotlib>=3.3",
     "nrel-pysam",
     # required for pre-commit CI
-<<<<<<< HEAD
     "types-attrs>=19",
     "types-PyYAML>=6",
-=======
-    "types-attrs",
-    "types-PyYAML",
->>>>>>> 1a7b88aa
 ]
 DEVELOPER = [
     "pre-commit",
@@ -114,15 +109,9 @@
     ],
     packages=find_packages(exclude=["*.tests", "*.tests.*", "tests.*", "tests"]),
     include_package_data=True,
-<<<<<<< HEAD
     package_data={"": ["*.yaml", "*.csv"]},
     install_requires=REQUIRED,
-    python_requires=">=3.7",
-=======
-    package_data={"": ["*.yaml", "*.yml", "*.csv"]},
-    install_requires=REQUIRED,
     python_requires=">=3.8",
->>>>>>> 1a7b88aa
     extras_require=extra_package_requirements,
     test_suite="pytest",
     tests_require=["pytest", "pytest-xdist", "pytest-cov"],
